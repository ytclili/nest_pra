--- conflicted
+++ resolved
@@ -1,21 +1,12 @@
 import { Injectable } from '@nestjs/common';
-<<<<<<< HEAD
 import { ConfigService } from '@nestjs/config';
-
-@Injectable()
-export class AppService {
-  constructor(private readonly configService: ConfigService) {}
-  getHello(): string {
-    return `Hello ${this.configService.get('APP_NAME')}!`;
-=======
 import { RabbitMQEasyService } from './modules/rabbitmq/services/rabbitmq-easy.service';
 
 @Injectable()
 export class AppService {
-  constructor(private readonly rabbitMQEasyService: RabbitMQEasyService){}
+  constructor(private readonly configService: ConfigService,private readonly rabbitMQEasyService: RabbitMQEasyService) {}
   getHello(): string {
     this.rabbitMQEasyService.publishOrderEvent("create",{name: "test"})
-    return 'Hello World!';
->>>>>>> 6e0ddbd0
+    return `Hello ${this.configService.get('APP_NAME')}!`;
   }
 }